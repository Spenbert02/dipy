--- conflicted
+++ resolved
@@ -7,12 +7,9 @@
 from time import time
 from dipy.segment.mask import median_otsu
 from dipy.segment.bundles import RecoBundles
-<<<<<<< HEAD
 from dipy.io.stateful_tractogram import StatefulTractogram
 from dipy.io.streamline import load_tractogram, save_tractogram
-=======
-from dipy.tracking.streamline import Streamlines
->>>>>>> 442ffd3a
+
 
 class MedianOtsuFlow(Workflow):
     @classmethod
@@ -330,13 +327,7 @@
                 bundle = streamlines[location]
 
             logging.info('Saving output files ...')
-<<<<<<< HEAD
             new_tractogram = StatefulTractogram(streamlines[location],
                                                         affine_to_rasmm=np.eye(4))
             save_tractogram(new_tractogram, out_bundle)
-=======
-            new_tractogram = nib.streamlines.Tractogram(bundle, affine_to_rasmm=np.eye(4))
-            nib.streamlines.save(new_tractogram, out_bundle,
-                                 header=tractogram_obj.header)
->>>>>>> 442ffd3a
             logging.info(out_bundle)