--- conflicted
+++ resolved
@@ -184,12 +184,9 @@
         'fornix' 300 tracks in Trackvis format (from Pittsburgh Brain Competition)
         'gqi_vectors' the scanner wave vectors needed for a GQI acquisitions of 101 directions tested on Siemens 3T Trio
         'small_25' small ROI (10x8x2) DTI data (b value 2000, 25 directions)
-<<<<<<< HEAD
         'test_piesno' slice of N=8, K=14 diffusion data
-=======
         'reg_c' small 2D image used for validating registration
         'reg_o' small 2D image used for validation registration
->>>>>>> aa0bdbf0
 
     Returns
     -------
@@ -256,16 +253,13 @@
         fbvecs = pjoin(THIS_DIR, '3shells-1000-2000-3500-N193.bvec')
         fimg = pjoin(THIS_DIR, '3shells-1000-2000-3500-N193.nii.gz')
         return fimg, fbvals, fbvecs
-<<<<<<< HEAD
     if name == "test_piesno":
         fimg = pjoin(THIS_DIR, 'test_piesno.nii.gz')
         return fimg
-=======
     if name == "reg_c":
         return pjoin(THIS_DIR, 'C.png')
     if name == "reg_o":
         return pjoin(THIS_DIR, 'circle.png')
->>>>>>> aa0bdbf0
 
 
 def _gradient_from_file(filename):
